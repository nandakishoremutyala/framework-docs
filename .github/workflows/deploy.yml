name: Deploy MkDocs to GitHub Pages

on:
  push:
    branches: [ main ]
  workflow_dispatch:

permissions:
  contents: read
  pages: write
  id-token: write

concurrency:
  group: "pages"
  cancel-in-progress: false

jobs:
  build:
    runs-on: ubuntu-latest
    steps:
    - uses: actions/checkout@v4
    
    - name: Setup Python
      uses: actions/setup-python@v5
      with:
        python-version: '3.x'
        
    - name: Install dependencies
      run: |
        python -m pip install --upgrade pip
        pip install -r requirements.txt
        
    - name: Build MkDocs
      run: mkdocs build
      
    - name: Setup Pages
      uses: actions/configure-pages@v4
      
    - name: Upload artifact
<<<<<<< HEAD
      uses: actions/upload-pages-artifact@v3
=======
      uses: actions/upload-pages-artifact@v4
>>>>>>> 8ee8e032
      with:
        path: ./site

  deploy:
    environment:
      name: github-pages
      url: ${{ steps.deployment.outputs.page_url }}
    runs-on: ubuntu-latest
    needs: build
    steps:
    - name: Deploy to GitHub Pages
      id: deployment
      uses: actions/deploy-pages@v4<|MERGE_RESOLUTION|>--- conflicted
+++ resolved
@@ -37,13 +37,7 @@
       uses: actions/configure-pages@v4
       
     - name: Upload artifact
-<<<<<<< HEAD
-      uses: actions/upload-pages-artifact@v3
-=======
       uses: actions/upload-pages-artifact@v4
->>>>>>> 8ee8e032
-      with:
-        path: ./site
 
   deploy:
     environment:
